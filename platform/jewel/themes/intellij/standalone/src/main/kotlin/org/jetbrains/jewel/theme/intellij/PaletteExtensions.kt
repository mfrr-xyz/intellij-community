--- conflicted
+++ resolved
@@ -154,11 +154,8 @@
         separator = IntelliJPalette.Separator.light,
         scrollbar = IntelliJPalette.Scrollbar.light,
         treeView = IntelliJPalette.TreeView.Companion.light,
-<<<<<<< HEAD
+        slider = IntelliJPalette.Slider.Companion.light,
         tab = IntelliJPalette.Tab.light,
-=======
-        slider = IntelliJPalette.Slider.Companion.light
->>>>>>> 5c78d39b
     )
 
 val IntelliJPalette.Companion.darcula
@@ -181,11 +178,8 @@
         separator = IntelliJPalette.Separator.darcula,
         scrollbar = IntelliJPalette.Scrollbar.darcula,
         treeView = IntelliJPalette.TreeView.darcula,
-<<<<<<< HEAD
+        slider = IntelliJPalette.Slider.darcula,
         tab = IntelliJPalette.Tab.darcula,
-=======
-        slider = IntelliJPalette.Slider.darcula
->>>>>>> 5c78d39b
     )
 
 val IntelliJPalette.TreeView.Companion.light
