<component name="libraryTable">
<<<<<<< HEAD
  <library name="kotlinc.symbol-light-classes" type="repository">
    <properties include-transitive-deps="false" maven-id="org.jetbrains.kotlin:symbol-light-classes-for-ide:2.0.0-dev-6771">
      <verification>
        <artifact url="file://$MAVEN_REPOSITORY$/org/jetbrains/kotlin/symbol-light-classes-for-ide/2.0.0-dev-6771/symbol-light-classes-for-ide-2.0.0-dev-6771.jar">
          <sha256sum>e896b152d42c518307cbb0d9e6285924d55f1e5a01078ad92fd704a857ab06e0</sha256sum>
        </artifact>
      </verification>
    </properties>
    <CLASSES>
      <root url="jar://$MAVEN_REPOSITORY$/org/jetbrains/kotlin/symbol-light-classes-for-ide/2.0.0-dev-6771/symbol-light-classes-for-ide-2.0.0-dev-6771.jar!/" />
    </CLASSES>
    <JAVADOC />
    <SOURCES>
      <root url="jar://$MAVEN_REPOSITORY$/org/jetbrains/kotlin/symbol-light-classes-for-ide/2.0.0-dev-6771/symbol-light-classes-for-ide-2.0.0-dev-6771-sources.jar!/" />
=======
  <library name="kotlinc.symbol-light-classes">
    <CLASSES>
      <root url="jar://$PROJECT_DIR$/../build/repo/org/jetbrains/kotlin/symbol-light-classes-for-ide/2.0.255-dev-255/symbol-light-classes-for-ide-2.0.255-dev-255.jar!/" />
    </CLASSES>
    <JAVADOC />
    <SOURCES>
      <root url="jar://$PROJECT_DIR$/../build/repo/org/jetbrains/kotlin/symbol-light-classes-for-ide/2.0.255-dev-255/symbol-light-classes-for-ide-2.0.255-dev-255-sources.jar!/" />
>>>>>>> 33da9d43
    </SOURCES>
  </library>
</component><|MERGE_RESOLUTION|>--- conflicted
+++ resolved
@@ -1,20 +1,4 @@
 <component name="libraryTable">
-<<<<<<< HEAD
-  <library name="kotlinc.symbol-light-classes" type="repository">
-    <properties include-transitive-deps="false" maven-id="org.jetbrains.kotlin:symbol-light-classes-for-ide:2.0.0-dev-6771">
-      <verification>
-        <artifact url="file://$MAVEN_REPOSITORY$/org/jetbrains/kotlin/symbol-light-classes-for-ide/2.0.0-dev-6771/symbol-light-classes-for-ide-2.0.0-dev-6771.jar">
-          <sha256sum>e896b152d42c518307cbb0d9e6285924d55f1e5a01078ad92fd704a857ab06e0</sha256sum>
-        </artifact>
-      </verification>
-    </properties>
-    <CLASSES>
-      <root url="jar://$MAVEN_REPOSITORY$/org/jetbrains/kotlin/symbol-light-classes-for-ide/2.0.0-dev-6771/symbol-light-classes-for-ide-2.0.0-dev-6771.jar!/" />
-    </CLASSES>
-    <JAVADOC />
-    <SOURCES>
-      <root url="jar://$MAVEN_REPOSITORY$/org/jetbrains/kotlin/symbol-light-classes-for-ide/2.0.0-dev-6771/symbol-light-classes-for-ide-2.0.0-dev-6771-sources.jar!/" />
-=======
   <library name="kotlinc.symbol-light-classes">
     <CLASSES>
       <root url="jar://$PROJECT_DIR$/../build/repo/org/jetbrains/kotlin/symbol-light-classes-for-ide/2.0.255-dev-255/symbol-light-classes-for-ide-2.0.255-dev-255.jar!/" />
@@ -22,7 +6,6 @@
     <JAVADOC />
     <SOURCES>
       <root url="jar://$PROJECT_DIR$/../build/repo/org/jetbrains/kotlin/symbol-light-classes-for-ide/2.0.255-dev-255/symbol-light-classes-for-ide-2.0.255-dev-255-sources.jar!/" />
->>>>>>> 33da9d43
     </SOURCES>
   </library>
 </component>