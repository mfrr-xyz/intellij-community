// Copyright 2000-2024 JetBrains s.r.o. and contributors. Use of this source code is governed by the Apache 2.0 license.
package org.jetbrains.kotlin.idea

import com.intellij.icons.AllIcons
import com.intellij.openapi.diagnostic.Logger
import com.intellij.openapi.util.Iconable
import com.intellij.psi.PsiClass
import com.intellij.ui.IconManager
import com.intellij.ui.RowIcon
import com.intellij.util.PlatformIcons
import org.jetbrains.kotlin.analysis.api.KaSession
import org.jetbrains.kotlin.analysis.api.symbols.*
import org.jetbrains.kotlin.analysis.api.symbols.markers.KaSymbolKind
import org.jetbrains.kotlin.analysis.api.symbols.markers.KaSymbolWithModality
import org.jetbrains.kotlin.analysis.api.symbols.markers.KaSymbolWithVisibility
import org.jetbrains.kotlin.descriptors.Modality
import org.jetbrains.kotlin.descriptors.Visibilities
import org.jetbrains.kotlin.psi.KtClass
import org.jetbrains.kotlin.psi.KtDeclaration
import javax.swing.Icon

object KtIconProvider {
    private val LOG = Logger.getInstance(KtIconProvider::class.java)

    context(KaSession)
    fun getIcon(ktSymbol: KaSymbol): Icon? {
        // logic copied from org.jetbrains.kotlin.idea.KotlinDescriptorIconProvider
        val declaration = ktSymbol.psi
        return if (declaration?.isValid == true) {
            val isClass = declaration is PsiClass || declaration is KtClass
            val flags = if (isClass) 0 else Iconable.ICON_FLAG_VISIBILITY
            if (declaration is KtDeclaration) {
                // kotlin declaration
                // visibility and abstraction better detect by a descriptor
                getIcon(ktSymbol, flags) ?: declaration.getIcon(flags)
            } else {
                // Use Java icons if it's not Kotlin declaration
                declaration.getIcon(flags)
            }
        } else {
            getIcon(ktSymbol, 0)
        }
    }

    context(KaSession)
    private fun getIcon(symbol: KaSymbol, flags: Int): Icon? {
        var result: Icon = getBaseIcon(symbol) ?: return null

        if (flags and Iconable.ICON_FLAG_VISIBILITY > 0) {
            val rowIcon = RowIcon(2)
            rowIcon.setIcon(result, 0)
            rowIcon.setIcon(getVisibilityIcon(symbol), 1)
            result = rowIcon
        }
        return result
    }

    context(KaSession)
<<<<<<< HEAD
    fun getBaseIcon(symbol: KaSymbol): Icon? {
        val isAbstract = (symbol as? KaSymbolWithModality)?.modality == Modality.ABSTRACT
=======
    fun getBaseIcon(symbol: KtSymbol): Icon? {
        val isAbstract = (symbol as? KaSymbolWithModality)?.modality == KaSymbolModality.ABSTRACT
>>>>>>> 7db36688
        return when (symbol) {
            is KaPackageSymbol -> AllIcons.Nodes.Package
            is KaFunctionSymbol -> {
                val isExtension = symbol.isExtension
                val isMember = symbol.symbolKind == KaSymbolKind.CLASS_MEMBER
                when {
                    isExtension && isAbstract -> KotlinIcons.ABSTRACT_EXTENSION_FUNCTION
                    isExtension && !isAbstract -> KotlinIcons.EXTENSION_FUNCTION
                    isMember && isAbstract -> PlatformIcons.ABSTRACT_METHOD_ICON
                    isMember && !isAbstract -> IconManager.getInstance().getPlatformIcon(com.intellij.ui.PlatformIcons.Method)
                    else -> KotlinIcons.FUNCTION
                }
            }
            is KaClassSymbol -> {
                when (symbol.classKind) {
                    KaClassKind.CLASS -> when {
                        isAbstract -> KotlinIcons.ABSTRACT_CLASS
                        else -> KotlinIcons.CLASS
                    }
                    KaClassKind.ENUM_CLASS -> KotlinIcons.ENUM
                    KaClassKind.ANNOTATION_CLASS -> KotlinIcons.ANNOTATION
                    KaClassKind.INTERFACE -> KotlinIcons.INTERFACE
                    KaClassKind.ANONYMOUS_OBJECT, KaClassKind.OBJECT, KaClassKind.COMPANION_OBJECT -> KotlinIcons.OBJECT
                }
            }
            is KaValueParameterSymbol -> KotlinIcons.PARAMETER
            is KaLocalVariableSymbol -> when {
                symbol.isVal -> KotlinIcons.VAL
                else -> KotlinIcons.VAR
            }
            is KaPropertySymbol -> when {
                symbol.isVal -> KotlinIcons.FIELD_VAL
                else -> KotlinIcons.FIELD_VAR
            }
            is KaTypeParameterSymbol -> IconManager.getInstance().getPlatformIcon(com.intellij.ui.PlatformIcons.Class)
            is KaTypeAliasSymbol -> KotlinIcons.TYPE_ALIAS

            else -> {
                LOG.warn("No icon for symbol: $symbol")
                null
            }
        }
    }

    context(KaSession)
<<<<<<< HEAD
    private fun getVisibilityIcon(symbol: KaSymbol): Icon? {
        return when ((symbol as? KaSymbolWithVisibility)?.visibility?.normalize()) {
            Visibilities.Public -> PlatformIcons.PUBLIC_ICON
            Visibilities.Protected -> IconManager.getInstance().getPlatformIcon(com.intellij.ui.PlatformIcons.Protected)
            Visibilities.Private, Visibilities.PrivateToThis -> IconManager.getInstance()
                .getPlatformIcon(com.intellij.ui.PlatformIcons.Private)
            Visibilities.Internal -> IconManager.getInstance().getPlatformIcon(com.intellij.ui.PlatformIcons.Local)
            else -> null
        }
=======
    private fun getVisibilityIcon(symbol: KtSymbol): Icon? = when ((symbol as? KaSymbolWithVisibility)?.visibility) {
        KaSymbolVisibility.PUBLIC -> PlatformIcons.PUBLIC_ICON
        KaSymbolVisibility.PROTECTED,
        KaSymbolVisibility.PACKAGE_PROTECTED,
        KaSymbolVisibility.PACKAGE_PRIVATE,
            -> IconManager.getInstance().getPlatformIcon(com.intellij.ui.PlatformIcons.Protected)

        KaSymbolVisibility.PRIVATE -> IconManager.getInstance().getPlatformIcon(com.intellij.ui.PlatformIcons.Private)
        KaSymbolVisibility.INTERNAL -> IconManager.getInstance().getPlatformIcon(com.intellij.ui.PlatformIcons.Local)
        else -> null
>>>>>>> 7db36688
    }
}<|MERGE_RESOLUTION|>--- conflicted
+++ resolved
@@ -56,13 +56,8 @@
     }
 
     context(KaSession)
-<<<<<<< HEAD
     fun getBaseIcon(symbol: KaSymbol): Icon? {
-        val isAbstract = (symbol as? KaSymbolWithModality)?.modality == Modality.ABSTRACT
-=======
-    fun getBaseIcon(symbol: KtSymbol): Icon? {
         val isAbstract = (symbol as? KaSymbolWithModality)?.modality == KaSymbolModality.ABSTRACT
->>>>>>> 7db36688
         return when (symbol) {
             is KaPackageSymbol -> AllIcons.Nodes.Package
             is KaFunctionSymbol -> {
@@ -108,18 +103,7 @@
     }
 
     context(KaSession)
-<<<<<<< HEAD
-    private fun getVisibilityIcon(symbol: KaSymbol): Icon? {
-        return when ((symbol as? KaSymbolWithVisibility)?.visibility?.normalize()) {
-            Visibilities.Public -> PlatformIcons.PUBLIC_ICON
-            Visibilities.Protected -> IconManager.getInstance().getPlatformIcon(com.intellij.ui.PlatformIcons.Protected)
-            Visibilities.Private, Visibilities.PrivateToThis -> IconManager.getInstance()
-                .getPlatformIcon(com.intellij.ui.PlatformIcons.Private)
-            Visibilities.Internal -> IconManager.getInstance().getPlatformIcon(com.intellij.ui.PlatformIcons.Local)
-            else -> null
-        }
-=======
-    private fun getVisibilityIcon(symbol: KtSymbol): Icon? = when ((symbol as? KaSymbolWithVisibility)?.visibility) {
+    private fun getVisibilityIcon(symbol: KaSymbol): Icon? = when ((symbol as? KaSymbolWithVisibility)?.visibility) {
         KaSymbolVisibility.PUBLIC -> PlatformIcons.PUBLIC_ICON
         KaSymbolVisibility.PROTECTED,
         KaSymbolVisibility.PACKAGE_PROTECTED,
@@ -129,6 +113,5 @@
         KaSymbolVisibility.PRIVATE -> IconManager.getInstance().getPlatformIcon(com.intellij.ui.PlatformIcons.Private)
         KaSymbolVisibility.INTERNAL -> IconManager.getInstance().getPlatformIcon(com.intellij.ui.PlatformIcons.Local)
         else -> null
->>>>>>> 7db36688
     }
 }