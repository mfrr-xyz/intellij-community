--- conflicted
+++ resolved
@@ -8,13 +8,8 @@
 import com.intellij.psi.SmartPsiElementPointer
 import com.intellij.psi.createSmartPointer
 import com.intellij.psi.util.parentOfType
-<<<<<<< HEAD
 import org.jetbrains.kotlin.analysis.api.KaSession
-import org.jetbrains.kotlin.analysis.api.calls.*
-=======
-import org.jetbrains.kotlin.analysis.api.KtAnalysisSession
 import org.jetbrains.kotlin.analysis.api.resolution.*
->>>>>>> f8d0b80e
 import org.jetbrains.kotlin.analysis.api.fir.diagnostics.KaFirDiagnostic
 import org.jetbrains.kotlin.analysis.api.symbols.KaCallableSymbol
 import org.jetbrains.kotlin.analysis.api.symbols.receiverType
@@ -333,15 +328,9 @@
      * type. The function returns null if any necessary assumptions are not met. For example, if the call is not resolved to a unique
      * function or the function doesn't have a parameter at the given index. Then caller can do whatever needed to cover such cases.
      */
-<<<<<<< HEAD
-    context(KaSession)
-    private fun doesFunctionAcceptNull(call: KtCall, index: Int): Boolean? {
-        val symbol = (call as? KtFunctionCall<*>)?.symbol ?: return null
-=======
-    context(KtAnalysisSession)
+    context(KaSession)
     private fun doesFunctionAcceptNull(call: KaCall, index: Int): Boolean? {
         val symbol = (call as? KaFunctionCall<*>)?.symbol ?: return null
->>>>>>> f8d0b80e
         if (index == -1) {
             // Null extension receiver means the function does not accept extension receiver and hence cannot be invoked on a nullable
             // value.
