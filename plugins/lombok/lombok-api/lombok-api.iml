<?xml version="1.0" encoding="UTF-8"?>
<module org.jetbrains.idea.maven.project.MavenProjectsManager.isMavenModule="true" type="JAVA_MODULE" version="4">
  <component name="NewModuleRootManager" LANGUAGE_LEVEL="JDK_1_6" inherit-compiler-output="false">
    <output url="file://$MODULE_DIR$/target/classes" />
    <output-test url="file://$MODULE_DIR$/target/test-classes" />
    <content url="file://$MODULE_DIR$">
      <sourceFolder url="file://$MODULE_DIR$/src/main/java" isTestSource="false" />
      <sourceFolder url="file://$MODULE_DIR$/src/main/resources" isTestSource="false" />
<<<<<<< HEAD
      <sourceFolder url="file://$MODULE_DIR$/src/test/java" isTestSource="true" />
      <sourceFolder url="file://$MODULE_DIR$/target/generated-sources/lombok" isTestSource="false" />
      <sourceFolder url="file://$MODULE_DIR$/target/generated-sources/lombok-pg" isTestSource="false" />
=======
      <sourceFolder url="file://$MODULE_DIR$/target/generated-sources/lombok" isTestSource="false" />
      <sourceFolder url="file://$MODULE_DIR$/target/generated-sources/lombok-pg" isTestSource="false" />
      <sourceFolder url="file://$MODULE_DIR$/src/test/java" isTestSource="true" />
>>>>>>> ebe67a13
      <excludeFolder url="file://$MODULE_DIR$/target/classes" />
      <excludeFolder url="file://$MODULE_DIR$/target/dependency-maven-plugin-markers" />
      <excludeFolder url="file://$MODULE_DIR$/target/maven-archiver" />
      <excludeFolder url="file://$MODULE_DIR$/target/maven-status" />
      <excludeFolder url="file://$MODULE_DIR$/target/surefire" />
    </content>
    <orderEntry type="inheritedJdk" />
    <orderEntry type="sourceFolder" forTests="false" />
  </component>
  <component name="POM File Configuration" pomFile="" />
</module>
<|MERGE_RESOLUTION|>--- conflicted
+++ resolved
@@ -6,15 +6,9 @@
     <content url="file://$MODULE_DIR$">
       <sourceFolder url="file://$MODULE_DIR$/src/main/java" isTestSource="false" />
       <sourceFolder url="file://$MODULE_DIR$/src/main/resources" isTestSource="false" />
-<<<<<<< HEAD
-      <sourceFolder url="file://$MODULE_DIR$/src/test/java" isTestSource="true" />
-      <sourceFolder url="file://$MODULE_DIR$/target/generated-sources/lombok" isTestSource="false" />
-      <sourceFolder url="file://$MODULE_DIR$/target/generated-sources/lombok-pg" isTestSource="false" />
-=======
       <sourceFolder url="file://$MODULE_DIR$/target/generated-sources/lombok" isTestSource="false" />
       <sourceFolder url="file://$MODULE_DIR$/target/generated-sources/lombok-pg" isTestSource="false" />
       <sourceFolder url="file://$MODULE_DIR$/src/test/java" isTestSource="true" />
->>>>>>> ebe67a13
       <excludeFolder url="file://$MODULE_DIR$/target/classes" />
       <excludeFolder url="file://$MODULE_DIR$/target/dependency-maven-plugin-markers" />
       <excludeFolder url="file://$MODULE_DIR$/target/maven-archiver" />
