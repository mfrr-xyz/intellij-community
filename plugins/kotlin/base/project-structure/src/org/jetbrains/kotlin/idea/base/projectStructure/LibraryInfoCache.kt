// Copyright 2000-2023 JetBrains s.r.o. and contributors. Use of this source code is governed by the Apache 2.0 license.
package org.jetbrains.kotlin.idea.base.projectStructure

import com.intellij.openapi.Disposable
import com.intellij.openapi.components.service
import com.intellij.openapi.progress.ProgressManager
import com.intellij.openapi.project.Project
import com.intellij.openapi.roots.OrderRootType
import com.intellij.openapi.roots.impl.libraries.LibraryEx
import com.intellij.openapi.roots.libraries.Library
import com.intellij.openapi.util.Disposer
import com.intellij.openapi.util.ModificationTracker
import com.intellij.openapi.util.SimpleModificationTracker
<<<<<<< HEAD
import com.intellij.platform.backend.workspace.WorkspaceModelChangeListener
import com.intellij.platform.backend.workspace.WorkspaceModelTopics
=======
>>>>>>> 3bb9cba4
import com.intellij.platform.workspace.jps.entities.LibraryEntity
import com.intellij.platform.workspace.jps.entities.ModuleDependencyItem
import com.intellij.platform.workspace.jps.entities.ModuleEntity
import com.intellij.platform.workspace.storage.VersionedStorageChange
import com.intellij.serviceContainer.AlreadyDisposedException
import com.intellij.util.PathUtil
import com.intellij.util.concurrency.ThreadingAssertions
import com.intellij.util.messages.Topic
import com.intellij.workspaceModel.ide.impl.legacyBridge.library.findLibraryBridge
import org.jetbrains.annotations.ApiStatus
import org.jetbrains.kotlin.idea.base.platforms.detectLibraryKind
import org.jetbrains.kotlin.idea.base.platforms.isKlibLibraryRootForPlatform
import org.jetbrains.kotlin.idea.base.platforms.platform
import org.jetbrains.kotlin.idea.base.projectStructure.moduleInfo.*
import org.jetbrains.kotlin.idea.base.util.caching.SynchronizedFineGrainedEntityCache
import org.jetbrains.kotlin.platform.IdePlatformKind
import org.jetbrains.kotlin.platform.TargetPlatform
import org.jetbrains.kotlin.platform.idePlatformKind
import org.jetbrains.kotlin.platform.impl.*
import org.jetbrains.kotlin.platform.jvm.JvmPlatforms
import org.jetbrains.kotlin.utils.KotlinExceptionWithAttachments
import org.jetbrains.kotlin.utils.addIfNotNull
import org.jetbrains.kotlin.utils.addToStdlib.flattenTo

class LibraryInfoCache(project: Project) : Disposable {

    private val libraryInfoCache = LibraryInfoInnerCache(project)

    init {
        Disposer.register(this, libraryInfoCache)
    }

    private class LibraryInfoInnerCache(project: Project) :
        SynchronizedFineGrainedEntityCache<LibraryEx, List<LibraryInfo>>(project) {

      val removedLibraryInfoTracker = SimpleModificationTracker()

      private val deduplicationCache = hashMapOf<String, MutableList<LibraryEx>>()

      init {
        initialize()
      }

<<<<<<< HEAD
      override fun subscribe() {
        project.messageBus.connect(this).subscribe(WorkspaceModelTopics.CHANGED, ModelChangeListener(project))
      }
=======
        // Due to ordering issues with other workspace model listeners that access `LibraryInfoCache`, workspace model changes for
        // `LibraryInfoCache` are listened to via `FirOrderedWorkspaceModelChangeListener` and `FE10IdeOrderedWorkspaceModelChangeListener`.
        // Note that, even if the order was insignificant, `LibraryInfoCache`'s workspace model listener would still need to be registered
        // eagerly. The reason is that some other workspace model listener might access `LibraryInfoCache` and cause first-time
        // initialization (including a call to `subscribe`). Subscribing to workspace model events while a workspace model event is being
        // processed means that that event won't be propagated to the new subscription. Hence, for exactly that event, `LibraryInfoCache`
        // would not be cleared, as its workspace model listener wouldn't be called. This can lead to cache inconsistency if a cache entry
        // containing a changing library was added during that event by some other workspace listener.
        override fun subscribe() { }
>>>>>>> 3bb9cba4

      override fun doInvalidate(cache: MutableMap<LibraryEx, List<LibraryInfo>>) {
        super.doInvalidate(cache)
        deduplicationCache.clear()
      }

      override fun get(key: LibraryEx): List<LibraryInfo> {
        ThreadingAssertions.softAssertReadAccess()
        checkKeyAndDisposeIllegalEntry(key)

        /**
         * Project model could provide different instances of libraries
         * those have the same content (roots + excluded roots) but different names
         * e.g. module level library has `null` name while project level library has smth like `kotlin-stdlib-1.5.10`.
         *
         * When it is needed to check equality (e.g. to eliminate duplicates) of LibraryInfo we have to
         * check roots of underlying library.
         *
         * To have faster equality checks we need to deduplicate libraries: [deduplicationCache] is used to address it.
         * It uses first root of a library as a key.
         * Values are only unique (in terms of content) libraries those are used in some LibraryInfo.
         *
         * if we have two different instances of the same (in terms of content) library
         * we ALWAYS have the same instance of libraryInfo.
         *
         * It even allows to perform equality check based on object identity.
         */

        getCachedOrPutNewValue(key, newValue = null)?.let { return it }

        ProgressManager.checkCanceled()

        val newValue = calculate(key)

        if (isValidityChecksEnabled) {
          checkValueValidity(newValue)
        }

        getCachedOrPutNewValue(key, newValue)?.let { return it }

        postProcessNewValue(key, newValue)

        return newValue
      }

      /**
       * @return cached value or null
       */
      private fun getCachedOrPutNewValue(key: LibraryEx, newValue: List<LibraryInfo>?): List<LibraryInfo>? = useCache { cache ->
        checkEntitiesIfRequired(cache)

        cache[key]?.let { return@useCache it }

        val root = key.firstRoot()
        val deduplicatedValue = cachedDeduplicatedValue(cache, key, root)
        val resultValue = deduplicatedValue ?: newValue ?: return@useCache null
        addEntryToCache(cache, key, root, resultValue)

        deduplicatedValue
      }

      private fun addEntryToCache(
        cache: MutableMap<LibraryEx, List<LibraryInfo>>,
        key: LibraryEx,
        root: String,
        value: List<LibraryInfo>,
      ) {
        cache[key] = value
        deduplicationCache.getOrPut(root) { mutableListOf() } += key
      }

      private fun cachedDeduplicatedValue(
        cache: MutableMap<LibraryEx, List<LibraryInfo>>,
        key: LibraryEx,
        root: String,
      ): List<LibraryInfo>? {
        val deduplicatedLibraries = deduplicationCache[root]
        if (deduplicatedLibraries.isNullOrEmpty()) return null

        val keyUrlsByType = key.urlsByType()
        val deduplicatedLibrary = deduplicatedLibraries.find { keyUrlsByType.rootEquals(it) } ?: return null
        val cachedValue = cache[deduplicatedLibrary]
        if (cachedValue == null) {
          val exception = KotlinExceptionWithAttachments(
            """
                        inconsistent state:
                        is the same key: ${deduplicatedLibrary === key}
                        root consistent: ${key.firstRoot() == root}
                        urls consistent: ${key.urlsByType() == keyUrlsByType}
                        key name: ${key.presentableName}
                        deduplicated key name: ${deduplicatedLibrary.presentableName}
                    """.trimIndent()
          )
            .withAttachment("key.txt", key.toString())
            .withAttachment("deduplicated.txt", deduplicatedLibrary.toString())
            .withAttachment("librariesBefore.txt", deduplicatedLibraries.joinToString(separator = "\n"))

          deduplicatedLibraries -= deduplicatedLibrary
          exception.withAttachment("librariesAfter.txt", deduplicatedLibraries.joinToString(separator = "\n"))
          logger.error(exception)

          return cachedDeduplicatedValue(cache, key, root)
        }

        return cachedValue
      }

      private fun LibraryEx.firstRoot() = getUrls(OrderRootType.CLASSES).firstOrNull() ?: ""

      override fun checkKeyValidity(key: LibraryEx) {
        key.checkValidity()
      }

      override fun checkKeyConsistency(cache: MutableMap<LibraryEx, List<LibraryInfo>>, key: LibraryEx) {
        super.checkKeyConsistency(cache, key)
        checkCacheConsistency(cache, key)
      }

      private fun checkCacheConsistency(cache: MutableMap<LibraryEx, List<LibraryInfo>>, key: LibraryEx) {
        val isCached = key in cache
        val isDeduplicated = deduplicationCache[key.firstRoot()]?.contains(key) == true
        if (isCached != isDeduplicated) {
          error("inconsistent state ${key.presentableName}: is cached: $isCached, is deduplicated: $isDeduplicated")
        }
      }

      override fun additionalEntitiesCheck(cache: MutableMap<LibraryEx, List<LibraryInfo>>) {
        for (values in deduplicationCache.values) {
          val iterator = values.iterator()
          while (iterator.hasNext()) {
            val library = iterator.next()
            try {
              checkCacheConsistency(cache, library)
            }
            catch (e: Throwable) {
              iterator.remove()
              cache.remove(library)
              logger.error(e)
            }
          }
        }
      }

      override fun disposeIllegalEntry(cache: MutableMap<LibraryEx, List<LibraryInfo>>, key: LibraryEx) {
        super.disposeIllegalEntry(cache, key)
        dropDisposedKey(key)
      }

      override fun disposeEntry(
        cache: MutableMap<LibraryEx, List<LibraryInfo>>,
        entry: MutableMap.MutableEntry<LibraryEx, List<LibraryInfo>>,
      ) {
        dropDisposedKey(entry.key)

        val libInfoKey = entry.value.first().library
        if (libInfoKey == entry.key) return

        val iterator = cache.iterator()
        while (iterator.hasNext()) {
          val cacheEntry = iterator.next()
          if (cacheEntry.value.first().library == libInfoKey) {
            iterator.remove()
            dropDisposedKey(cacheEntry.key)
          }
        }
      }

      private fun dropDisposedKey(key: LibraryEx) {
        for (values in deduplicationCache.values) {
          if (values.remove(key)) break
        }
      }

      override fun checkValueValidity(value: List<LibraryInfo>) {
        value.forEach(LibraryInfo::checkValidity)
      }

      override fun calculate(key: LibraryEx): List<LibraryInfo> = when (val platformKind = getPlatform(key).idePlatformKind) {
        is JvmIdePlatformKind -> listOf(JvmLibraryInfo(project, key))
        is CommonIdePlatformKind -> createLibraryInfos(key, platformKind, ::CommonKlibLibraryInfo, ::CommonMetadataLibraryInfo)
        is JsIdePlatformKind -> createLibraryInfos(key, platformKind, ::JsKlibLibraryInfo, ::JsMetadataLibraryInfo)
        is WasmIdePlatformKind -> createLibraryInfos(key, platformKind, ::WasmKlibLibraryInfo, ::WasmMetadataLibraryInfo)
        is NativeIdePlatformKind -> createLibraryInfos(key, platformKind, ::NativeKlibLibraryInfo, ::NativeMetadataLibraryInfo)
        else -> error("Unexpected platform kind: $platformKind")
      }.also {
        require(it.isNotEmpty()) { "Must be not empty for consistency with LibraryInfoCache#deduplicatedLibrary" }
      }

      override fun postProcessNewValue(key: LibraryEx, value: List<LibraryInfo>) {
        project.messageBus.syncPublisher(LibraryInfoListener.TOPIC).libraryInfosAdded(value)
      }

      override fun doInvalidateKeysAndGetOutdatedValues(
        keys: Collection<LibraryEx>,
        cache: MutableMap<LibraryEx, List<LibraryInfo>>,
      ): Collection<List<LibraryInfo>> {
        val outdatedValues = mutableListOf<List<LibraryInfo>>()
        for ((root, invalidatedLibraries) in keys.groupBy { it.firstRoot() }) {
          val deduplicatedLibraries = deduplicationCache[root] ?: continue
          if (deduplicatedLibraries.isEmpty()) continue
          deduplicatedLibraries.removeAll(invalidatedLibraries)

          for (invalidatedLibrary in invalidatedLibraries) {
            val anchorInfo = cache.remove(invalidatedLibrary)?.takeIf { it.first().library == invalidatedLibrary } ?: continue
            outdatedValues += anchorInfo

            if (deduplicatedLibraries.isEmpty()) continue
            val invalidatedLibraryUrlsByType = invalidatedLibrary.urlsByType()
            val deduplicatedLibrariesIterator = deduplicatedLibraries.iterator()
            while (deduplicatedLibrariesIterator.hasNext()) {
              val deduplicatedLibrary = deduplicatedLibrariesIterator.next()
              if (invalidatedLibraryUrlsByType.rootEquals(deduplicatedLibrary)) {
                deduplicatedLibrariesIterator.remove()
                cache.remove(deduplicatedLibrary)
              }
            }
          }
        }

        return outdatedValues
      }

      private fun createLibraryInfos(
        library: LibraryEx,
        platformKind: IdePlatformKind,
        klibLibraryInfoFactory: (Project, LibraryEx, String) -> LibraryInfo,
        metadataLibraryInfoFactory: ((Project, LibraryEx) -> LibraryInfo)
      ): List<LibraryInfo> {
        val defaultPlatform = platformKind.defaultPlatform
        val klibFiles = library.getFiles(OrderRootType.CLASSES).filter {
          it.isKlibLibraryRootForPlatform(defaultPlatform)
        }

        if (klibFiles.isEmpty()) {
          return listOf(metadataLibraryInfoFactory(project, library))
        }

        return ArrayList<LibraryInfo>(klibFiles.size).apply {
          for (file in klibFiles) {
            val path = PathUtil.getLocalPath(file) ?: continue
            add(klibLibraryInfoFactory(project, library, path))
          }
        }
      }

      private fun getPlatform(library: LibraryEx): TargetPlatform =
        if (!library.isDisposed) {
          detectLibraryKind(library, project).platform
        }
        else {
          JvmPlatforms.defaultJvmPlatform
        }

      inner class ModelChangeListener(project: Project) : WorkspaceModelChangeListener {
        override fun beforeChanged(event: VersionedStorageChange) {
          val storageBefore = event.storageBefore
          val libraryChanges = event.getChanges(LibraryEntity::class.java)
          val moduleChanges = event.getChanges(ModuleEntity::class.java)

          if (libraryChanges.none() && moduleChanges.none()) return

          val outdatedLibraries: MutableList<Library> = libraryChanges
            .mapNotNull { it.oldEntity?.findLibraryBridge(storageBefore) }
            .toMutableList()

          val oldLibDependencies = moduleChanges.mapNotNull {
            it.oldEntity?.dependencies?.filterIsInstance<ModuleDependencyItem.Exportable.LibraryDependency>()
          }.flatten().associateBy { it.library }

          val newLibDependencies = moduleChanges.mapNotNull {
            it.newEntity?.dependencies?.filterIsInstance<ModuleDependencyItem.Exportable.LibraryDependency>()
          }.flatten().associateBy { it.library }

          for (entry in oldLibDependencies.entries) {
            val value = entry.value
            if (value != newLibDependencies[entry.key]) {
              val libraryBridge = value.library.findLibraryBridge(storageBefore, project)
              outdatedLibraries.addIfNotNull(libraryBridge)
            }
          }

          if (outdatedLibraries.isNotEmpty()) {
            val droppedLibraryInfos =
              invalidateKeysAndGetOutdatedValues(outdatedLibraries.map { it as LibraryEx }).flattenTo(hashSetOf())

<<<<<<< HEAD
            if (droppedLibraryInfos.isNotEmpty()) {
              removedLibraryInfoTracker.incModificationCount()
              project.messageBus.syncPublisher(LibraryInfoListener.TOPIC).libraryInfosRemoved(droppedLibraryInfos)
=======
        fun beforeWorkspaceModelChanged(event: VersionedStorageChange) {
            val storageBefore = event.storageBefore
            val libraryChanges = event.getChanges(LibraryEntity::class.java)
            val moduleChanges = event.getChanges(ModuleEntity::class.java)

            if (libraryChanges.none() && moduleChanges.none()) return

            val outdatedLibraries: MutableList<Library> = libraryChanges
              .mapNotNull { it.oldEntity?.findLibraryBridge(storageBefore) }
              .toMutableList()

            val oldLibDependencies = moduleChanges.mapNotNull {
                it.oldEntity?.dependencies?.filterIsInstance<ModuleDependencyItem.Exportable.LibraryDependency>()
            }.flatten().associateBy { it.library }

            val newLibDependencies = moduleChanges.mapNotNull {
                it.newEntity?.dependencies?.filterIsInstance<ModuleDependencyItem.Exportable.LibraryDependency>()
            }.flatten().associateBy { it.library }

            for (entry in oldLibDependencies.entries) {
                val value = entry.value
                if (value != newLibDependencies[entry.key]) {
                    val libraryBridge = value.library.findLibraryBridge(storageBefore, project)
                    outdatedLibraries.addIfNotNull(libraryBridge)
                }
            }

            if (outdatedLibraries.isNotEmpty()) {
                val droppedLibraryInfos =
                  invalidateKeysAndGetOutdatedValues(outdatedLibraries.map { it as LibraryEx }).flattenTo(hashSetOf())

                if (droppedLibraryInfos.isNotEmpty()) {
                    removedLibraryInfoTracker.incModificationCount()
                    project.messageBus.syncPublisher(LibraryInfoListener.TOPIC).libraryInfosRemoved(droppedLibraryInfos)
                }
>>>>>>> 3bb9cba4
            }
          }
        }
      }
    }

    operator fun get(key: Library): List<LibraryInfo> {
        require(key is LibraryEx) { "Library '${key.presentableName}' does not implement LibraryEx which is not expected" }
        return libraryInfoCache[key]
    }

    fun deduplicatedLibrary(key: Library): Library = get(key).first().library

    @ApiStatus.Internal
    fun beforeWorkspaceModelChanged(event: VersionedStorageChange) {
        libraryInfoCache.beforeWorkspaceModelChanged(event)
    }

    override fun dispose() = Unit

    fun removedLibraryInfoTracker(): ModificationTracker = libraryInfoCache.removedLibraryInfoTracker

    companion object {
        fun getInstance(project: Project): LibraryInfoCache = project.service()
    }
}

@ApiStatus.Internal
interface LibraryInfoListener {

    @ApiStatus.Internal
    fun libraryInfosRemoved(libraryInfos: Collection<LibraryInfo>)

    @ApiStatus.Internal
    fun libraryInfosAdded(libraryInfos: Collection<LibraryInfo>) = Unit

    companion object {
        @JvmStatic
        @Topic.ProjectLevel
        @ApiStatus.Internal
        val TOPIC = Topic(LibraryInfoListener::class.java, Topic.BroadcastDirection.NONE, true)
    }
}

fun Library.checkValidity() {
    if (this is LibraryEx && isDisposed) {
        throw AlreadyDisposedException("Library '${name}' is already disposed")
    }
}

private fun LibraryEx.urlsByType(): Map<OrderRootType, Array<String>> = buildMap {
    for (orderRootType in OrderRootType.getAllTypes()) {
        put(orderRootType, getUrls(orderRootType))
    }
}

private fun Map<OrderRootType, Array<String>>.rootEquals(another: LibraryEx): Boolean = all { (k, v) ->
    v.contentEquals(another.getUrls(k))
}<|MERGE_RESOLUTION|>--- conflicted
+++ resolved
@@ -11,11 +11,6 @@
 import com.intellij.openapi.util.Disposer
 import com.intellij.openapi.util.ModificationTracker
 import com.intellij.openapi.util.SimpleModificationTracker
-<<<<<<< HEAD
-import com.intellij.platform.backend.workspace.WorkspaceModelChangeListener
-import com.intellij.platform.backend.workspace.WorkspaceModelTopics
-=======
->>>>>>> 3bb9cba4
 import com.intellij.platform.workspace.jps.entities.LibraryEntity
 import com.intellij.platform.workspace.jps.entities.ModuleDependencyItem
 import com.intellij.platform.workspace.jps.entities.ModuleEntity
@@ -59,11 +54,6 @@
         initialize()
       }
 
-<<<<<<< HEAD
-      override fun subscribe() {
-        project.messageBus.connect(this).subscribe(WorkspaceModelTopics.CHANGED, ModelChangeListener(project))
-      }
-=======
         // Due to ordering issues with other workspace model listeners that access `LibraryInfoCache`, workspace model changes for
         // `LibraryInfoCache` are listened to via `FirOrderedWorkspaceModelChangeListener` and `FE10IdeOrderedWorkspaceModelChangeListener`.
         // Note that, even if the order was insignificant, `LibraryInfoCache`'s workspace model listener would still need to be registered
@@ -73,7 +63,6 @@
         // would not be cleared, as its workspace model listener wouldn't be called. This can lead to cache inconsistency if a cache entry
         // containing a changing library was added during that event by some other workspace listener.
         override fun subscribe() { }
->>>>>>> 3bb9cba4
 
       override fun doInvalidate(cache: MutableMap<LibraryEx, List<LibraryInfo>>) {
         super.doInvalidate(cache)
@@ -327,43 +316,6 @@
           JvmPlatforms.defaultJvmPlatform
         }
 
-      inner class ModelChangeListener(project: Project) : WorkspaceModelChangeListener {
-        override fun beforeChanged(event: VersionedStorageChange) {
-          val storageBefore = event.storageBefore
-          val libraryChanges = event.getChanges(LibraryEntity::class.java)
-          val moduleChanges = event.getChanges(ModuleEntity::class.java)
-
-          if (libraryChanges.none() && moduleChanges.none()) return
-
-          val outdatedLibraries: MutableList<Library> = libraryChanges
-            .mapNotNull { it.oldEntity?.findLibraryBridge(storageBefore) }
-            .toMutableList()
-
-          val oldLibDependencies = moduleChanges.mapNotNull {
-            it.oldEntity?.dependencies?.filterIsInstance<ModuleDependencyItem.Exportable.LibraryDependency>()
-          }.flatten().associateBy { it.library }
-
-          val newLibDependencies = moduleChanges.mapNotNull {
-            it.newEntity?.dependencies?.filterIsInstance<ModuleDependencyItem.Exportable.LibraryDependency>()
-          }.flatten().associateBy { it.library }
-
-          for (entry in oldLibDependencies.entries) {
-            val value = entry.value
-            if (value != newLibDependencies[entry.key]) {
-              val libraryBridge = value.library.findLibraryBridge(storageBefore, project)
-              outdatedLibraries.addIfNotNull(libraryBridge)
-            }
-          }
-
-          if (outdatedLibraries.isNotEmpty()) {
-            val droppedLibraryInfos =
-              invalidateKeysAndGetOutdatedValues(outdatedLibraries.map { it as LibraryEx }).flattenTo(hashSetOf())
-
-<<<<<<< HEAD
-            if (droppedLibraryInfos.isNotEmpty()) {
-              removedLibraryInfoTracker.incModificationCount()
-              project.messageBus.syncPublisher(LibraryInfoListener.TOPIC).libraryInfosRemoved(droppedLibraryInfos)
-=======
         fun beforeWorkspaceModelChanged(event: VersionedStorageChange) {
             val storageBefore = event.storageBefore
             val libraryChanges = event.getChanges(LibraryEntity::class.java)
@@ -399,11 +351,8 @@
                     removedLibraryInfoTracker.incModificationCount()
                     project.messageBus.syncPublisher(LibraryInfoListener.TOPIC).libraryInfosRemoved(droppedLibraryInfos)
                 }
->>>>>>> 3bb9cba4
             }
-          }
-        }
-      }
+        }
     }
 
     operator fun get(key: Library): List<LibraryInfo> {
