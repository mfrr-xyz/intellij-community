--- conflicted
+++ resolved
@@ -1,7 +1,6 @@
 package com.intellij.tasks.jira;
 
 import com.google.gson.Gson;
-import com.google.gson.GsonBuilder;
 import com.google.gson.JsonObject;
 import com.intellij.openapi.diagnostic.Logger;
 import com.intellij.openapi.util.Comparing;
@@ -36,15 +35,8 @@
 @Tag("JIRA")
 public class JiraRepository extends BaseRepositoryImpl {
 
-<<<<<<< HEAD
-  public static final Gson GSON = TaskUtil.installDateDeserializer(new GsonBuilder()).create();
+  public static final Gson GSON = GsonUtil.createDefaultBuilder().create();
   private final static Logger LOG = Logger.getInstance(JiraRepository.class);
-=======
-  public static final Gson GSON = GsonUtil.installDateDeserializer(new GsonBuilder()).create();
-  private final static Logger LOG = Logger.getInstance("#com.intellij.tasks.jira.JiraRepository");
-  // TODO: move to bundle
-  public static final String LOGIN_FAILED_CHECK_YOUR_PERMISSIONS = "Login failed. Check your permissions.";
->>>>>>> 7461b161
   public static final String REST_API_PATH = "/rest/api/latest";
 
   private static final boolean DEBUG_SOAP = Boolean.getBoolean("tasks.jira.soap");
